#!/usr/bin/env bash
set -e

# remove pkg from archive
zip -d ../VSCode-darwin.zip "*.pkg"

# publish the build
PACKAGEJSON=`ls ../VSCode-darwin/*.app/Contents/Resources/app/package.json`
VERSION=`node -p "require(\"$PACKAGEJSON\").version"`
node build/azure-pipelines/common/publish.js \
	"$VSCODE_QUALITY" \
	darwin \
	archive \
	"VSCode-darwin-$VSCODE_QUALITY.zip" \
	$VERSION \
	true \
	../VSCode-darwin.zip

# package Remote Extension Host
pushd .. && mv vscode-reh-darwin vscode-server-darwin && zip -Xry vscode-server-darwin.zip vscode-server-darwin && popd

# publish Remote Extension Host
node build/azure-pipelines/common/publish.js \
	"$VSCODE_QUALITY" \
	server-darwin \
	archive-unsigned \
	"vscode-server-darwin.zip" \
	$VERSION \
	true \
	../vscode-server-darwin.zip

# package Remote Extension Host (Web)
<<<<<<< HEAD
pushd .. && mv vscode-web-darwin vscode-server-darwin-web && zip -Xry vscode-server-darwin-web.zip vscode-server-darwin-web && popd
=======
pushd .. && mv vscode-reh-web-darwin vscode-server-darwin-web && zip -Xry vscode-server-darwin-web.zip vscode-server-darwin-web && popd
>>>>>>> 2a75183a

# publish Remote Extension Host (Web)
node build/azure-pipelines/common/publish.js \
	"$VSCODE_QUALITY" \
	server-darwin-web \
	archive-unsigned \
	"vscode-server-darwin-web.zip" \
	$VERSION \
	true \
	../vscode-server-darwin-web.zip

# publish hockeyapp symbols
node build/azure-pipelines/common/symbols.js "$VSCODE_MIXIN_PASSWORD" "$VSCODE_HOCKEYAPP_TOKEN" x64 "$VSCODE_HOCKEYAPP_ID_MACOS"

# upload configuration
yarn gulp upload-vscode-configuration<|MERGE_RESOLUTION|>--- conflicted
+++ resolved
@@ -30,11 +30,7 @@
 	../vscode-server-darwin.zip
 
 # package Remote Extension Host (Web)
-<<<<<<< HEAD
-pushd .. && mv vscode-web-darwin vscode-server-darwin-web && zip -Xry vscode-server-darwin-web.zip vscode-server-darwin-web && popd
-=======
 pushd .. && mv vscode-reh-web-darwin vscode-server-darwin-web && zip -Xry vscode-server-darwin-web.zip vscode-server-darwin-web && popd
->>>>>>> 2a75183a
 
 # publish Remote Extension Host (Web)
 node build/azure-pipelines/common/publish.js \
