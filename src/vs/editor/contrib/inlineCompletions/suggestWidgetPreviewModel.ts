--- conflicted
+++ resolved
@@ -158,7 +158,6 @@
 
 function sum(arr: number[]): number {
 	return arr.reduce((a, b) => a + b, 0);
-<<<<<<< HEAD
 }
 
 function lengthOfLongestCommonPrefix(str1: string, str2: string): number {
@@ -194,6 +193,4 @@
 		range: Range.fromPositions(start, end),
 		text: inlineCompletion.text.substr(commonPrefixLength, inlineCompletion.text.length - commonPrefixLength - commonSuffixLength),
 	};
-=======
->>>>>>> f38b24d6
 }