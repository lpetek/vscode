--- conflicted
+++ resolved
@@ -233,15 +233,9 @@
 
 		let result = [...ALL_EXTENSION_KINDS];
 
-<<<<<<< HEAD
 		// Extension pack defaults to workspace, web extensionKind
 		if (isNonEmptyArray(manifest.extensionPack) || isNonEmptyArray(manifest.extensionDependencies)) {
 			result = ['workspace', 'web'];
-=======
-		if (isNonEmptyArray(manifest.extensionPack) || isNonEmptyArray(manifest.extensionDependencies)) {
-			// Extension pack defaults to [workspace, web] in web and only [workspace] in desktop
-			result = isWeb ? ['workspace', 'web'] : ['workspace'];
->>>>>>> f38b24d6
 		}
 
 		if (manifest.contributes) {
